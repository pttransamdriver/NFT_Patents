--- conflicted
+++ resolved
@@ -1,14 +1,9 @@
 import axios from 'axios';
 import type { Patent, NFT } from '../types';
 
-<<<<<<< HEAD
+// USPTO Patent Examination Research Dataset API
 const USPTO_BASE_URL = 'https://developer.uspto.gov/ds-api';
 const USPTO_API_KEY = import.meta.env.VITE_USPTO_API_KEY;
-=======
-// USPTO Patent Examination Research Dataset API
-const USPTO_BASE_URL = 'https://developer.uspto.gov/ptab-api/trials';
-const USPTO_SEARCH_URL = 'https://developer.uspto.gov/ds-api';
->>>>>>> 57700514
 
 export interface USPTOSearchParams {
   query: string;
@@ -58,12 +53,12 @@
           rows: params.rows || 20,
           sort: params.sort || 'date desc'
         },
-<<<<<<< HEAD
         headers: {
           'X-API-Key': USPTO_API_KEY,
-          'Accept': 'application/json'
-        },
-        timeout: 10000
+          'Accept': 'application/json',
+          'User-Agent': 'PatentNFT-App/1.0'
+        },
+        timeout: 15000
       });
 
       return this.transformUSPTOData(response.data.results || []);
@@ -86,25 +81,8 @@
       } else {
         throw new Error(`USPTO API error: ${error.message || 'Unknown error occurred'}`);
       }
-=======
-        timeout: 15000,
-        headers: {
-          'Accept': 'application/json',
-          'User-Agent': 'PatentNFT-App/1.0'
-        }
-      });
-
-      if (response.data && response.data.results) {
-        return this.transformUSPTOData(response.data.results);
-      }
-      
-      // Fallback to mock data if API fails
-      return this.getMockPatents(params.query);
-    } catch (error) {
-      console.error('USPTO API Error:', error);
-      // Return mock data as fallback
-      return this.getMockPatents(params.query);
->>>>>>> 57700514
+    }
+  }
     }
   }
 
@@ -117,19 +95,12 @@
           criteria: `patentNumber:${patentNumber}`,
           rows: 1
         },
-<<<<<<< HEAD
         headers: {
           'X-API-Key': USPTO_API_KEY,
-          'Accept': 'application/json'
-        },
-        timeout: 10000
-=======
-        timeout: 15000,
-        headers: {
           'Accept': 'application/json',
           'User-Agent': 'PatentNFT-App/1.0'
-        }
->>>>>>> 57700514
+        },
+        timeout: 15000
       });
 
       const results = response.data?.results || [];
@@ -139,7 +110,6 @@
       return transformed[0] || null;
     } catch (error: any) {
       console.error('USPTO API Error:', error);
-<<<<<<< HEAD
 
       // Log specific error but don't throw for individual patent lookup
       if (error.response?.status === 401) {
@@ -148,10 +118,12 @@
         console.log(`Patent ${patentNumber} not found`);
       }
 
-      return null;
-=======
-      return this.getMockPatentByNumber(patentNumber);
->>>>>>> 57700514
+      // Fallback to mock data if available
+      try {
+        return this.getMockPatentByNumber(patentNumber);
+      } catch {
+        return null;
+      }
     }
   }
 
