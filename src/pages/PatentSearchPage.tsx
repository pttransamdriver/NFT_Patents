--- conflicted
+++ resolved
@@ -1,17 +1,12 @@
 import React, { useState } from 'react';
 import { motion } from 'framer-motion';
-<<<<<<< HEAD
 import { Search, Bot, Filter, FileText, Calendar, User, Building, Zap, Sparkles, Brain } from 'lucide-react';
+import toast from 'react-hot-toast';
 import { usptoApi } from '../services/usptoApi';
 import { aiSearchService } from '../services/aiSearchService';
-import AISearchModal from '../components/AISearchModal';
-=======
-import { Search, Bot, Filter, FileText, Calendar, User, Building, Zap, Sparkles } from 'lucide-react';
-import toast from 'react-hot-toast';
-import { usptoApi } from '../services/usptoApi';
 import { mintingService } from '../services/mintingService';
 import { useWallet } from '../contexts/WalletContext';
->>>>>>> 57700514
+import AISearchModal from '../components/AISearchModal';
 import type { Patent } from '../types';
 
 const PatentSearchPage: React.FC = () => {
@@ -21,15 +16,12 @@
   const [searchResults, setSearchResults] = useState<Patent[]>([]);
   const [isLoading, setIsLoading] = useState(false);
   const [showAdvancedFilters, setShowAdvancedFilters] = useState(false);
-<<<<<<< HEAD
   const [aiExplanation, setAiExplanation] = useState<string>('');
   const [aiConfidence, setAiConfidence] = useState<number>(0);
   const [showAIModal, setShowAIModal] = useState(false);
   const [pendingAIQuery, setPendingAIQuery] = useState<string>('');
-=======
   const [mintingPatent, setMintingPatent] = useState<string | null>(null);
   const { isConnected, address } = useWallet();
->>>>>>> 57700514
 
   const aiSuggestions = [
     "Find patents about renewable energy from 2020-2023",
@@ -112,6 +104,42 @@
     // Payment will be handled in the modal
     // Once payment is confirmed, execute the search
     await executeAISearch(pendingAIQuery);
+  };
+
+  const handleMintNFT = async (patent: Patent) => {
+    if (!isConnected || !address) {
+      toast.error('Please connect your wallet first');
+      return;
+    }
+
+    setMintingPatent(patent.patentNumber);
+
+    try {
+      const result = await mintingService.mintPatentNFT({
+        patentNumber: patent.patentNumber,
+        price: 0.1, // Default price in ETH
+        userAddress: address
+      });
+
+      if (result.success) {
+        toast.success(`NFT minted successfully! Token ID: ${result.tokenId}`);
+        // Update the patent availability
+        setSearchResults(prev =>
+          prev.map(p =>
+            p.patentNumber === patent.patentNumber
+              ? { ...p, isAvailableForMinting: false }
+              : p
+          )
+        );
+      } else {
+        toast.error(result.error || 'Failed to mint NFT');
+      }
+    } catch (error) {
+      console.error('Minting error:', error);
+      toast.error('Failed to mint NFT. Please try again.');
+    } finally {
+      setMintingPatent(null);
+    }
   };
 
   const convertAiQueryToSearchTerms = (query: string): string => {
@@ -466,17 +494,12 @@
                       <Calendar className="w-4 h-4 mr-2" />
                       <span>Filed: {new Date(patent.filingDate).toLocaleDateString()}</span>
                     </div>
-                    
-<<<<<<< HEAD
-                    {patent.isAvailableForMinting && (
-                      <button className="px-4 py-2 bg-blue-600 hover:bg-blue-700 dark:bg-blue-500 dark:hover:bg-blue-600 text-white rounded-lg font-medium transition-colors duration-200">
-                        Mint NFT
-=======
+
                     {patent.isAvailableForMinting ? (
-                      <button 
+                      <button
                         onClick={() => handleMintNFT(patent)}
                         disabled={mintingPatent === patent.patentNumber || !isConnected}
-                        className="px-4 py-2 bg-blue-600 hover:bg-blue-700 disabled:bg-gray-400 text-white rounded-lg font-medium transition-colors duration-200 flex items-center space-x-2"
+                        className="px-4 py-2 bg-blue-600 hover:bg-blue-700 disabled:bg-gray-400 dark:disabled:bg-gray-600 text-white rounded-lg font-medium transition-colors duration-200 flex items-center space-x-2"
                       >
                         {mintingPatent === patent.patentNumber ? (
                           <>
@@ -489,7 +512,6 @@
                             <span>Mint NFT (0.1 ETH)</span>
                           </>
                         )}
->>>>>>> 57700514
                       </button>
                     ) : (
                       <span className="px-4 py-2 bg-gray-100 dark:bg-gray-700 text-gray-500 dark:text-gray-400 rounded-lg font-medium">
